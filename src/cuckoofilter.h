#ifndef CUCKOO_FILTER_CUCKOO_FILTER_H_
#define CUCKOO_FILTER_CUCKOO_FILTER_H_

#include <cassert>

#include "debug.h"
#include "hashutil.h"
#include "packedtable.h"
#include "printutil.h"
#include "singletable.h"

namespace cuckoofilter {
<<<<<<< HEAD
// status returned by a cuckoo filter operation
enum Status {
  Ok = 0,
  NotFound = 1,
  NotEnoughSpace = 2,
  NotSupported = 3,
};

// maximum number of cuckoo kicks before claiming failure
const size_t kMaxCuckooCount = 500;

// A cuckoo filter class exposes a Bloomier filter interface,
// providing methods of Add, Delete, Contain. It takes three
// template parameters:
//   ItemType:  the type of item you want to insert
//   bits_per_item: how many bits each item is hashed into
//   TableType: the storage of table, SingleTable by default, and
// PackedTable to enable semi-sorting
template <typename ItemType, size_t bits_per_item,
          template <size_t> class TableType = SingleTable>
class CuckooFilter {
  // Storage of items
  TableType<bits_per_item>* table_;

  // Number of items stored
  size_t num_items_;

  typedef struct {
    size_t index;
    uint32_t tag;
    bool used;
  } VictimCache;

  VictimCache victim_;

  inline size_t IndexHash(uint32_t hv) const {
    // table_->num_buckets is always a power of two, so modulo can be replaced
    // with
    // bitwise-and:
    return hv & (table_->num_buckets - 1);
  }

  inline uint32_t TagHash(uint32_t hv) const {
    uint32_t tag;
    tag = hv & ((1ULL << bits_per_item) - 1);
    tag += (tag == 0);
    return tag;
  }

  inline void GenerateIndexTagHash(const ItemType& item, size_t* index,
                                   uint32_t* tag) const {
    const uint64_t hash = HashUtil::TwoIndependentMultiplyShift(item);
    *index = IndexHash(hash >> 32);
    *tag = TagHash(hash);
  }

  inline size_t AltIndex(const size_t index, const uint32_t tag) const {
    // NOTE(binfan): originally we use:
    // index ^ HashUtil::BobHash((const void*) (&tag), 4)) & table_->INDEXMASK;
    // now doing a quick-n-dirty way:
    // 0x5bd1e995 is the hash constant from MurmurHash2
    return IndexHash((uint32_t)(index ^ (tag * 0x5bd1e995)));
  }

  Status AddImpl(const size_t i, const uint32_t tag);

  // load factor is the fraction of occupancy
  double LoadFactor() const { return 1.0 * Size() / table_->SizeInTags(); }

  double BitsPerItem() const { return 8.0 * table_->SizeInBytes() / Size(); }

 public:
  explicit CuckooFilter(const size_t max_num_keys) : num_items_(0) {
    size_t assoc = 4;
    size_t num_buckets = upperpower2(max_num_keys / assoc);
    double frac = (double)max_num_keys / num_buckets / assoc;
    if (frac > 0.96) {
      num_buckets <<= 1;
=======
    // status returned by a cuckoo filter operation
    enum Status {
        Ok = 0,
        NotFound = 1,
        NotEnoughSpace = 2,
        NotSupported = 3,
    };

    // maximum number of cuckoo kicks before claiming failure
    const size_t kMaxCuckooCount = 500;

    // A cuckoo filter class exposes a Bloomier filter interface,
    // providing methods of Add, Delete, Contain. It takes three
    // template parameters:
    //   ItemType:  the type of item you want to insert
    //   bits_per_item: how many bits each item is hashed into
    //   TableType: the storage of table, SingleTable by default, and
    // PackedTable to enable semi-sorting 
    template <typename ItemType,
              size_t bits_per_item,
              template<size_t> class TableType = SingleTable>
    class CuckooFilter {
        // Storage of items
        TableType<bits_per_item> *table_;

        // Number of items stored
        size_t  num_items_;

        typedef struct {
            size_t index;
            uint32_t tag;
            bool used;
        } VictimCache;

        VictimCache victim_;

        inline size_t IndexHash(uint32_t hv) const {
          // table_->num_buckets is always a power of two, so modulo can be replaced with
          // bitwise-and:
          return hv & (table_->num_buckets - 1);
        }

        inline uint32_t TagHash(uint32_t hv) const {
            uint32_t tag;
            tag = hv & ((1ULL << bits_per_item) - 1);
            tag += (tag == 0);
            return tag;
        }

        inline void GenerateIndexTagHash(const ItemType &item,
                                         size_t* index,
                                         uint32_t* tag) const {
            const uint64_t hash = HashUtil::TwoIndependentMultiplyShift(item);
            *index = IndexHash(hash >> 32);
            *tag = TagHash(hash);
        }

        inline size_t AltIndex(const size_t index, const uint32_t tag) const {
            // NOTE(binfan): originally we use:
            // index ^ HashUtil::BobHash((const void*) (&tag), 4)) & table_->INDEXMASK;
            // now doing a quick-n-dirty way:
            // 0x5bd1e995 is the hash constant from MurmurHash2
            return IndexHash((uint32_t) (index ^ (tag * 0x5bd1e995)));
        }

        Status AddImpl(const size_t i, const uint32_t tag);

        // load factor is the fraction of occupancy
        double LoadFactor() const {
            return 1.0 * Size()  / table_->SizeInTags();
        }

        double BitsPerItem() const {
            return 8.0 * table_->SizeInBytes() / Size();
        }

    public:
        explicit CuckooFilter(const size_t max_num_keys): num_items_(0), victim_() {
            size_t assoc = 4;
            size_t num_buckets = upperpower2(max_num_keys / assoc);
            double frac = (double) max_num_keys / num_buckets / assoc;
            if (frac > 0.96) {
                num_buckets <<= 1;
            }
            victim_.used = false;
            table_  = new TableType<bits_per_item>(num_buckets);
        }

        ~CuckooFilter() {
            delete table_;
        }


        // Add an item to the filter.
        Status Add(const ItemType& item);

        // Report if the item is inserted, with false positive rate.
        Status Contain(const ItemType& item) const;

        // Delete an key from the filter
        Status Delete(const ItemType& item);

        /* methods for providing stats  */
        // summary infomation
        std::string Info() const;

        // number of current inserted items;
        size_t Size() const { return num_items_; }

        // size of the filter in bytes.
        size_t SizeInBytes() const { return table_->SizeInBytes(); }
    };


    template <typename ItemType, size_t bits_per_item,
              template<size_t> class TableType>
    Status
    CuckooFilter<ItemType, bits_per_item, TableType>::Add(
            const ItemType& item) {
        size_t i;
        uint32_t tag;

        if (victim_.used) {
            return NotEnoughSpace;
        }

        GenerateIndexTagHash(item, &i, &tag);
        return AddImpl(i, tag);
    }

    template <typename ItemType, size_t bits_per_item,
              template<size_t> class TableType>
    Status
    CuckooFilter<ItemType, bits_per_item, TableType>::AddImpl(
        const size_t i, const uint32_t tag) {
        size_t curindex = i;
        uint32_t curtag = tag;
        uint32_t oldtag;

        for (uint32_t count = 0; count < kMaxCuckooCount; count++) {
            bool kickout = count > 0;
            oldtag = 0;
            if (table_->InsertTagToBucket(curindex, curtag, kickout, oldtag)) {
                num_items_++;
                return Ok;
            }
            if (kickout) {
                curtag = oldtag;
            }
            curindex = AltIndex(curindex, curtag);
        }

        victim_.index = curindex;
        victim_.tag = curtag;
        victim_.used = true;
        return Ok;
>>>>>>> ec0acd9a
    }
    victim_.used = false;
    table_ = new TableType<bits_per_item>(num_buckets);
  }

  ~CuckooFilter() { delete table_; }

  // Add an item to the filter.
  Status Add(const ItemType& item);

  // Report if the item is inserted, with false positive rate.
  Status Contain(const ItemType& item) const;

  // Delete an key from the filter
  Status Delete(const ItemType& item);

  /* methods for providing stats  */
  // summary infomation
  std::string Info() const;

  // number of current inserted items;
  size_t Size() const { return num_items_; }

  // size of the filter in bytes.
  size_t SizeInBytes() const { return table_->SizeInBytes(); }
};

template <typename ItemType, size_t bits_per_item,
          template <size_t> class TableType>
Status CuckooFilter<ItemType, bits_per_item, TableType>::Add(
    const ItemType& item) {
  size_t i;
  uint32_t tag;

  if (victim_.used) {
    return NotEnoughSpace;
  }

  GenerateIndexTagHash(item, &i, &tag);
  return AddImpl(i, tag);
}

template <typename ItemType, size_t bits_per_item,
          template <size_t> class TableType>
Status CuckooFilter<ItemType, bits_per_item, TableType>::AddImpl(
    const size_t i, const uint32_t tag) {
  size_t curindex = i;
  uint32_t curtag = tag;
  uint32_t oldtag;

  for (uint32_t count = 0; count < kMaxCuckooCount; count++) {
    bool kickout = count > 0;
    oldtag = 0;
    if (table_->InsertTagToBucket(curindex, curtag, kickout, oldtag)) {
      num_items_++;
      return Ok;
    }
    if (kickout) {
      curtag = oldtag;
    }
    curindex = AltIndex(curindex, curtag);
  }

  victim_.index = curindex;
  victim_.tag = curtag;
  victim_.used = true;
  return Ok;
}

template <typename ItemType, size_t bits_per_item,
          template <size_t> class TableType>
Status CuckooFilter<ItemType, bits_per_item, TableType>::Contain(
    const ItemType& key) const {
  bool found = false;
  size_t i1, i2;
  uint32_t tag;

  GenerateIndexTagHash(key, &i1, &tag);
  i2 = AltIndex(i1, tag);

  assert(i1 == AltIndex(i2, tag));

  found = victim_.used && (tag == victim_.tag) &&
          (i1 == victim_.index || i2 == victim_.index);

  if (found || table_->FindTagInBuckets(i1, i2, tag)) {
    return Ok;
  } else {
    return NotFound;
  }
}

template <typename ItemType, size_t bits_per_item,
          template <size_t> class TableType>
Status CuckooFilter<ItemType, bits_per_item, TableType>::Delete(
    const ItemType& key) {
  size_t i1, i2;
  uint32_t tag;

  GenerateIndexTagHash(key, &i1, &tag);
  i2 = AltIndex(i1, tag);

  if (table_->DeleteTagFromBucket(i1, tag)) {
    num_items_--;
    goto TryEliminateVictim;
  } else if (table_->DeleteTagFromBucket(i2, tag)) {
    num_items_--;
    goto TryEliminateVictim;
  } else if (victim_.used && tag == victim_.tag &&
             (i1 == victim_.index || i2 == victim_.index)) {
    // num_items_--;
    victim_.used = false;
    return Ok;
  } else {
    return NotFound;
  }
TryEliminateVictim:
  if (victim_.used) {
    victim_.used = false;
    size_t i = victim_.index;
    uint32_t tag = victim_.tag;
    AddImpl(i, tag);
  }
  return Ok;
}

template <typename ItemType, size_t bits_per_item,
          template <size_t> class TableType>
std::string CuckooFilter<ItemType, bits_per_item, TableType>::Info() const {
  std::stringstream ss;
  ss << "CuckooFilter Status:\n"
#ifdef QUICK_N_DIRTY_HASHING
     << "\t\tQuick hashing used\n"
#else
     << "\t\tBob hashing used\n"
#endif
     << "\t\t" << table_->Info() << "\n"
     << "\t\tKeys stored: " << Size() << "\n"
     << "\t\tLoad factor: " << LoadFactor() << "\n"
     << "\t\tHashtable size: " << (table_->SizeInBytes() >> 10) << " KB\n";
  if (Size() > 0) {
    ss << "\t\tbit/key:   " << BitsPerItem() << "\n";
  } else {
    ss << "\t\tbit/key:   N/A\n";
  }
  return ss.str();
}
}  // namespace cuckoofilter

#endif  // CUCKOO_FILTER_CUCKOO_FILTER_H_<|MERGE_RESOLUTION|>--- conflicted
+++ resolved
@@ -1,7 +1,7 @@
 #ifndef CUCKOO_FILTER_CUCKOO_FILTER_H_
 #define CUCKOO_FILTER_CUCKOO_FILTER_H_
 
-#include <cassert>
+#include <assert.h>
 
 #include "debug.h"
 #include "hashutil.h"
@@ -10,7 +10,6 @@
 #include "singletable.h"
 
 namespace cuckoofilter {
-<<<<<<< HEAD
 // status returned by a cuckoo filter operation
 enum Status {
   Ok = 0,
@@ -33,7 +32,7 @@
           template <size_t> class TableType = SingleTable>
 class CuckooFilter {
   // Storage of items
-  TableType<bits_per_item>* table_;
+  TableType<bits_per_item> *table_;
 
   // Number of items stored
   size_t num_items_;
@@ -60,8 +59,8 @@
     return tag;
   }
 
-  inline void GenerateIndexTagHash(const ItemType& item, size_t* index,
-                                   uint32_t* tag) const {
+  inline void GenerateIndexTagHash(const ItemType &item, size_t *index,
+                                   uint32_t *tag) const {
     const uint64_t hash = HashUtil::TwoIndependentMultiplyShift(item);
     *index = IndexHash(hash >> 32);
     *tag = TagHash(hash);
@@ -83,170 +82,12 @@
   double BitsPerItem() const { return 8.0 * table_->SizeInBytes() / Size(); }
 
  public:
-  explicit CuckooFilter(const size_t max_num_keys) : num_items_(0) {
+  explicit CuckooFilter(const size_t max_num_keys) : num_items_(0), victim_() {
     size_t assoc = 4;
     size_t num_buckets = upperpower2(max_num_keys / assoc);
     double frac = (double)max_num_keys / num_buckets / assoc;
     if (frac > 0.96) {
       num_buckets <<= 1;
-=======
-    // status returned by a cuckoo filter operation
-    enum Status {
-        Ok = 0,
-        NotFound = 1,
-        NotEnoughSpace = 2,
-        NotSupported = 3,
-    };
-
-    // maximum number of cuckoo kicks before claiming failure
-    const size_t kMaxCuckooCount = 500;
-
-    // A cuckoo filter class exposes a Bloomier filter interface,
-    // providing methods of Add, Delete, Contain. It takes three
-    // template parameters:
-    //   ItemType:  the type of item you want to insert
-    //   bits_per_item: how many bits each item is hashed into
-    //   TableType: the storage of table, SingleTable by default, and
-    // PackedTable to enable semi-sorting 
-    template <typename ItemType,
-              size_t bits_per_item,
-              template<size_t> class TableType = SingleTable>
-    class CuckooFilter {
-        // Storage of items
-        TableType<bits_per_item> *table_;
-
-        // Number of items stored
-        size_t  num_items_;
-
-        typedef struct {
-            size_t index;
-            uint32_t tag;
-            bool used;
-        } VictimCache;
-
-        VictimCache victim_;
-
-        inline size_t IndexHash(uint32_t hv) const {
-          // table_->num_buckets is always a power of two, so modulo can be replaced with
-          // bitwise-and:
-          return hv & (table_->num_buckets - 1);
-        }
-
-        inline uint32_t TagHash(uint32_t hv) const {
-            uint32_t tag;
-            tag = hv & ((1ULL << bits_per_item) - 1);
-            tag += (tag == 0);
-            return tag;
-        }
-
-        inline void GenerateIndexTagHash(const ItemType &item,
-                                         size_t* index,
-                                         uint32_t* tag) const {
-            const uint64_t hash = HashUtil::TwoIndependentMultiplyShift(item);
-            *index = IndexHash(hash >> 32);
-            *tag = TagHash(hash);
-        }
-
-        inline size_t AltIndex(const size_t index, const uint32_t tag) const {
-            // NOTE(binfan): originally we use:
-            // index ^ HashUtil::BobHash((const void*) (&tag), 4)) & table_->INDEXMASK;
-            // now doing a quick-n-dirty way:
-            // 0x5bd1e995 is the hash constant from MurmurHash2
-            return IndexHash((uint32_t) (index ^ (tag * 0x5bd1e995)));
-        }
-
-        Status AddImpl(const size_t i, const uint32_t tag);
-
-        // load factor is the fraction of occupancy
-        double LoadFactor() const {
-            return 1.0 * Size()  / table_->SizeInTags();
-        }
-
-        double BitsPerItem() const {
-            return 8.0 * table_->SizeInBytes() / Size();
-        }
-
-    public:
-        explicit CuckooFilter(const size_t max_num_keys): num_items_(0), victim_() {
-            size_t assoc = 4;
-            size_t num_buckets = upperpower2(max_num_keys / assoc);
-            double frac = (double) max_num_keys / num_buckets / assoc;
-            if (frac > 0.96) {
-                num_buckets <<= 1;
-            }
-            victim_.used = false;
-            table_  = new TableType<bits_per_item>(num_buckets);
-        }
-
-        ~CuckooFilter() {
-            delete table_;
-        }
-
-
-        // Add an item to the filter.
-        Status Add(const ItemType& item);
-
-        // Report if the item is inserted, with false positive rate.
-        Status Contain(const ItemType& item) const;
-
-        // Delete an key from the filter
-        Status Delete(const ItemType& item);
-
-        /* methods for providing stats  */
-        // summary infomation
-        std::string Info() const;
-
-        // number of current inserted items;
-        size_t Size() const { return num_items_; }
-
-        // size of the filter in bytes.
-        size_t SizeInBytes() const { return table_->SizeInBytes(); }
-    };
-
-
-    template <typename ItemType, size_t bits_per_item,
-              template<size_t> class TableType>
-    Status
-    CuckooFilter<ItemType, bits_per_item, TableType>::Add(
-            const ItemType& item) {
-        size_t i;
-        uint32_t tag;
-
-        if (victim_.used) {
-            return NotEnoughSpace;
-        }
-
-        GenerateIndexTagHash(item, &i, &tag);
-        return AddImpl(i, tag);
-    }
-
-    template <typename ItemType, size_t bits_per_item,
-              template<size_t> class TableType>
-    Status
-    CuckooFilter<ItemType, bits_per_item, TableType>::AddImpl(
-        const size_t i, const uint32_t tag) {
-        size_t curindex = i;
-        uint32_t curtag = tag;
-        uint32_t oldtag;
-
-        for (uint32_t count = 0; count < kMaxCuckooCount; count++) {
-            bool kickout = count > 0;
-            oldtag = 0;
-            if (table_->InsertTagToBucket(curindex, curtag, kickout, oldtag)) {
-                num_items_++;
-                return Ok;
-            }
-            if (kickout) {
-                curtag = oldtag;
-            }
-            curindex = AltIndex(curindex, curtag);
-        }
-
-        victim_.index = curindex;
-        victim_.tag = curtag;
-        victim_.used = true;
-        return Ok;
->>>>>>> ec0acd9a
     }
     victim_.used = false;
     table_ = new TableType<bits_per_item>(num_buckets);
@@ -255,13 +96,13 @@
   ~CuckooFilter() { delete table_; }
 
   // Add an item to the filter.
-  Status Add(const ItemType& item);
+  Status Add(const ItemType &item);
 
   // Report if the item is inserted, with false positive rate.
-  Status Contain(const ItemType& item) const;
+  Status Contain(const ItemType &item) const;
 
   // Delete an key from the filter
-  Status Delete(const ItemType& item);
+  Status Delete(const ItemType &item);
 
   /* methods for providing stats  */
   // summary infomation
@@ -277,7 +118,7 @@
 template <typename ItemType, size_t bits_per_item,
           template <size_t> class TableType>
 Status CuckooFilter<ItemType, bits_per_item, TableType>::Add(
-    const ItemType& item) {
+    const ItemType &item) {
   size_t i;
   uint32_t tag;
 
@@ -319,7 +160,7 @@
 template <typename ItemType, size_t bits_per_item,
           template <size_t> class TableType>
 Status CuckooFilter<ItemType, bits_per_item, TableType>::Contain(
-    const ItemType& key) const {
+    const ItemType &key) const {
   bool found = false;
   size_t i1, i2;
   uint32_t tag;
@@ -342,7 +183,7 @@
 template <typename ItemType, size_t bits_per_item,
           template <size_t> class TableType>
 Status CuckooFilter<ItemType, bits_per_item, TableType>::Delete(
-    const ItemType& key) {
+    const ItemType &key) {
   size_t i1, i2;
   uint32_t tag;
 
